import React, {
  useCallback,
  useEffect,
  useMemo,
  useRef,
  useState,
} from "react";
import { motion } from "framer-motion";
import {
  Calendar as CalendarIcon,
  ChevronLeft,
  ChevronRight,
  Clock,
  Search,
  Plus,
  Check,
} from "lucide-react";
import { useLocation, useNavigate, useParams } from "react-router-dom";

import {
  ProjectPageLayout,
  ProjectHeader,
  QuickLinksComponent,
  FileManager as FileManagerComponent,
} from "@/dashboard/project/components";
import { useProjectPalette } from "@/dashboard/project/hooks/useProjectPalette";
import { resolveProjectCoverUrl } from "@/dashboard/project/utils/theme";
import { useData } from "@/app/contexts/useData";
import { useSocket } from "@/app/contexts/SocketContext";
import type { Project } from "@/app/contexts/DataProvider";
import type { QuickLinksRef } from "@/dashboard/project/components";
import {
  createEvent,
  createTask as createTaskApi,
  fetchTasks,
  updateEvent,
  updateTask,
  type Task as ApiTask,
  type TimelineEvent as ApiTimelineEvent,
} from "@/shared/utils/api";
import { getProjectDashboardPath } from "@/shared/utils/projectUrl";

import "./calendar-preview.css";
import CreateCalendarItemModal, {
  type CreateCalendarItemTab,
  type CreateEventRequest,
  type CreateTaskRequest,
} from "./CreateCalendarItemModal";

type CalendarCategory = "Work" | "Education" | "Personal";

type CalendarEvent = {
  id: string;
  title: string;
  date: string; // ISO date (yyyy-mm-dd)
  start?: string; // "HH:MM"
  end?: string; // "HH:MM"
  description?: string;
  category: CalendarCategory;
  allDay: boolean;
  repeat?: string;
  reminder?: string;
  eventType?: string;
  platform?: string;
  tags: string[];
  guests: string[];
  source: ApiTimelineEvent;
};

type CalendarTask = {
  id: string;
  title: string;
  due?: string; // ISO date
  done?: boolean;
};

const categoryColor: Record<CalendarCategory, string> = {
  Work: "calendar-pill-work",
  Education: "calendar-pill-education",
  Personal: "calendar-pill-personal",
};

// ------------------------------------------------------
// Utilities
// ------------------------------------------------------

const startOfMonth = (d: Date) => new Date(d.getFullYear(), d.getMonth(), 1);
const endOfMonth = (d: Date) => new Date(d.getFullYear(), d.getMonth() + 1, 0);
const addDays = (d: Date, n: number) =>
  new Date(d.getFullYear(), d.getMonth(), d.getDate() + n);
const fmt = (d: Date) => d.toISOString().slice(0, 10);
const pad = (n: number) => (n < 10 ? `0${n}` : String(n));

const generateEventId = () => {
  if (typeof crypto !== "undefined" && typeof crypto.randomUUID === "function") {
    return crypto.randomUUID();
  }
  return `evt_${Math.random().toString(36).slice(2, 10)}`;
};

const isSameDay = (a: Date, b: Date) =>
  a.getFullYear() === b.getFullYear() &&
  a.getMonth() === b.getMonth() &&
  a.getDate() === b.getDate();

const safeDate = (value?: string | null) => {
  if (!value) return undefined;
  if (/^\d{4}-\d{2}-\d{2}$/.test(value)) {
    const [y, m, d] = value.split("-").map(Number);
    return new Date(y, m - 1, d);
  }
  const parsed = new Date(value);
  if (Number.isNaN(parsed.getTime())) return undefined;
  return new Date(parsed.getFullYear(), parsed.getMonth(), parsed.getDate());
};

const extractTime = (value: unknown): string | undefined => {
  if (typeof value === "string") {
    const match = value.match(/^(\d{1,2})(:?)(\d{2})?/);
    if (match) {
      const hours = pad(Number(match[1]));
      const minutes = match[3] ? pad(Number(match[3])) : "00";
      return `${hours}:${minutes}`;
    }
  }
  if (typeof value === "number" && Number.isFinite(value)) {
    const clamped = Math.max(0, Math.min(23.99, value));
    const hours = Math.floor(clamped);
    const minutes = Math.round((clamped - hours) * 60);
    return `${pad(hours)}:${pad(minutes)}`;
  }
  return undefined;
};

const addHoursToTime = (time: string, hours: number) => {
  const [hh, mm] = time.split(":").map(Number);
  const totalMinutes = hh * 60 + mm + Math.round(hours * 60);
  const normalized = ((totalMinutes % (24 * 60)) + 24 * 60) % (24 * 60);
  const outH = Math.floor(normalized / 60);
  const outM = normalized % 60;
  return `${pad(outH)}:${pad(outM)}`;
};

const deriveCategory = (event: ApiTimelineEvent): CalendarCategory => {
  const textChunks = [
    event.type,
    (event as { category?: string }).category,
    event.phase,
    (event as { title?: string }).title,
    event.description,
    event.payload?.description,
    (event.payload as { title?: string })?.title,
  ]
    .flatMap((chunk) => (typeof chunk === "string" ? [chunk] : []))
    .map((chunk) => chunk.toLowerCase());

  if (textChunks.some((chunk) => chunk.match(/class|training|education|workshop/))) {
    return "Education";
  }
  if (textChunks.some((chunk) => chunk.match(/personal|holiday|break|lunch|off/))) {
    return "Personal";
  }
  return "Work";
};

const normalizeTimelineEvent = (event: ApiTimelineEvent): CalendarEvent | null => {
  const isoDate = event.date || event.timestamp?.slice(0, 10);
  if (!isoDate) return null;

  const payload = (event.payload ?? {}) as Record<string, unknown>;
  const startCandidate =
    (event as { start?: unknown }).start ??
    (event as { startHour?: unknown }).startHour ??
    payload.start ??
    payload.startTime;
  const endCandidate =
    (event as { end?: unknown }).end ??
    payload.end ??
    payload.endTime;

  const start = extractTime(startCandidate);
  const endRaw = extractTime(endCandidate);
  const durationHours = Number(
    (event as { hours?: unknown }).hours ?? event.payload?.hours
  );
  const end =
    endRaw || (start && Number.isFinite(durationHours) ? addHoursToTime(start, Number(durationHours)) : undefined);

  const payloadDescription = event.payload?.description;
  const payloadTitle = (event.payload as { title?: string })?.title;
  const payloadNotes = (event.payload as { notes?: string; details?: string })?.notes;
  const payloadDetails =
    payloadNotes ||
    (event.payload as { details?: string })?.details ||
    (payloadDescription &&
    payloadDescription !== event.description &&
    payloadDescription !== payloadTitle
      ? payloadDescription
      : undefined);

  const title =
    (event as { title?: string }).title ||
    payloadTitle ||
    event.description ||
    payloadDescription ||
    "Untitled event";

<<<<<<< HEAD
  const allDay = Boolean(
    (payload as { allDay?: boolean }).allDay ?? (!start && !end)
  );
  const repeat = typeof payload.repeat === "string" ? payload.repeat : undefined;
  const reminder =
    typeof payload.reminder === "string" ? payload.reminder : undefined;
  const eventType =
    typeof payload.eventType === "string"
      ? payload.eventType
      : (event as { eventType?: string }).eventType;
  const platform =
    typeof payload.platform === "string"
      ? payload.platform
      : (event as { platform?: string }).platform;
  const tags = Array.isArray(payload.tags)
    ? (payload.tags as unknown[]).flatMap((tag) =>
        typeof tag === "string" ? [tag] : []
      )
    : [];
  const guests = Array.isArray(payload.guests)
    ? (payload.guests as unknown[]).flatMap((guest) =>
        typeof guest === "string" ? [guest] : []
      )
    : [];
=======
  const eventDescription = event.description;
  const normalizedDescription =
    payloadDetails ||
    (payloadDescription && payloadDescription !== title ? payloadDescription : undefined) ||
    (eventDescription && eventDescription !== title ? eventDescription : undefined) ||
    undefined;
>>>>>>> a1721229

  return {
    id:
      event.id ||
      event.eventId ||
      event.timelineEventId ||
      `${isoDate}-${Math.random().toString(36).slice(2)}`,
    title,
    date: isoDate,
    start,
    end,
    description: normalizedDescription,
    category: deriveCategory(event),
    allDay,
    repeat,
    reminder,
    eventType,
    platform,
    tags,
    guests,
    source: event,
  };
};

const normalizeTask = (task: ApiTask): CalendarTask => ({
  id:
    task.taskId ||
    (task as { id?: string }).id ||
    `${task.projectId}-${Math.random().toString(36).slice(2)}`,
  title: task.title ?? "Untitled task",
  due: task.dueDate?.slice(0, 10),
  done: task.status === "done",
});

const getMonthMatrix = (viewDate: Date) => {
  const start = startOfMonth(viewDate);
  const end = endOfMonth(viewDate);
  const startOffset = start.getDay();
  const daysInMonth = end.getDate();
  const days: Date[] = [];

  for (let i = 0; i < startOffset; i += 1) {
    days.push(addDays(start, i - startOffset));
  }
  for (let i = 1; i <= daysInMonth; i += 1) {
    days.push(new Date(viewDate.getFullYear(), viewDate.getMonth(), i));
  }
  while (days.length % 7 !== 0) {
    days.push(addDays(end, days.length % 7));
  }
  while (days.length < 42) {
    days.push(addDays(days[days.length - 1], 1));
  }
  return days;
};

// ------------------------------------------------------
// Sidebar Mini Calendar (dark)
// ------------------------------------------------------

type MiniCalendarProps = {
  value: Date;
  onChange: (d: Date) => void;
};

function MiniCalendar({ value, onChange }: MiniCalendarProps) {
  const days = useMemo(() => getMonthMatrix(value), [value]);
  const monthName = value.toLocaleString(undefined, {
    month: "long",
    year: "numeric",
  });

  return (
    <div className="mini-calendar">
      <div className="mini-calendar__header">
        <div className="mini-calendar__title">{monthName}</div>
        <div className="mini-calendar__nav">
          <button
            type="button"
            className="mini-calendar__nav-button"
            onClick={() =>
              onChange(new Date(value.getFullYear(), value.getMonth() - 1, 1))
            }
            aria-label="Previous month"
          >
            <ChevronLeft className="mini-calendar__nav-icon" />
          </button>
          <button
            type="button"
            className="mini-calendar__nav-button"
            onClick={() =>
              onChange(new Date(value.getFullYear(), value.getMonth() + 1, 1))
            }
            aria-label="Next month"
          >
            <ChevronRight className="mini-calendar__nav-icon" />
          </button>
        </div>
      </div>
      <div className="mini-calendar__weekday-row">
        {"SMTWTFS".split("").map((char, index) => (
          <div key={`${char}-${index}`} className="mini-calendar__weekday">
            {char}
          </div>
        ))}
      </div>
      <div className="mini-calendar__grid">
        {days.map((day) => {
          const isToday = fmt(day) === fmt(new Date());
          const isCurrentMonth = day.getMonth() === value.getMonth();
          const isSelected = isSameDay(day, value);
          const className = [
            "mini-calendar__day-button",
            isCurrentMonth ? "is-current" : "is-outside",
            isToday ? "is-today" : "",
            isSelected ? "is-selected" : "",
          ]
            .filter(Boolean)
            .join(" ");

          return (
            <button
              key={day.toISOString()}
              type="button"
              onClick={() => onChange(day)}
              className={className}
            >
              {day.getDate()}
            </button>
          );
        })}
      </div>
    </div>
  );
};

// ------------------------------------------------------
// Top Bar (dark)
// ------------------------------------------------------

type TopBarProps = {
  onAdd: () => void;
};

function TopBar({ onAdd }: TopBarProps) {
  return (
    <div className="calendar-top-bar">
      <div className="calendar-top-bar__heading">
        <div className="calendar-top-bar__icon">
          <CalendarIcon className="calendar-top-bar__icon-svg" />
        </div>
        <div className="calendar-top-bar__title">Calendar</div>
      </div>
      <div className="calendar-top-bar__actions">
        <div className="calendar-top-bar__search">
          <Search className="calendar-top-bar__search-icon" />
          <input
            placeholder="Search for anything"
            className="calendar-top-bar__search-input"
          />
        </div>
        <button type="button" onClick={onAdd} className="calendar-top-bar__add">
          <Plus className="calendar-top-bar__add-icon" /> Add Event
        </button>
      </div>
    </div>
  );
};

// ------------------------------------------------------
// Month Grid (dark)
// ------------------------------------------------------

type MonthGridProps = {
  viewDate: Date;
  selectedDate: Date;
  events: CalendarEvent[];
  onSelectDate: (d: Date) => void;
  onOpenCreate: (d: Date, tab?: CreateCalendarItemTab) => void;
  onEditEvent: (event: CalendarEvent) => void;
};

function MonthGrid({
  viewDate,
  selectedDate,
  events,
  onSelectDate,
  onOpenCreate,
  onEditEvent,
}: MonthGridProps) {
  const days = useMemo(() => getMonthMatrix(viewDate), [viewDate]);
  const month = viewDate.getMonth();
  const eventsByDate = useMemo(() => {
    const map = new Map<string, CalendarEvent[]>();
    events.forEach((event) => {
      if (!map.has(event.date)) map.set(event.date, []);
      map.get(event.date)!.push(event);
    });
    return map;
  }, [events]);

  const [hoveredKey, setHoveredKey] = useState<string | null>(null);

  const handleMouseLeave = (key: string) => {
    setHoveredKey((current) => (current === key ? null : current));
  };

  const handleOpenCreate = (day: Date, tab?: CreateCalendarItemTab) => {
    onSelectDate(day);
    onOpenCreate(day, tab);
  };

  return (
    <div className="month-grid">
      {"SUN,MON,TUE,WED,THU,FRI,SAT".split(",").map((label) => (
        <div key={label} className="month-grid__weekday">
          {label}
        </div>
      ))}
      {days.map((day) => {
        const isCurrentMonth = day.getMonth() === month;
        const key = fmt(day);
        const isSelected = isSameDay(day, selectedDate);
        const dayEvents = eventsByDate.get(key) || [];
        const className = [
          "month-grid__cell",
          isCurrentMonth ? "is-current" : "is-outside",
          isSelected ? "is-selected" : "",
        ]
          .filter(Boolean)
          .join(" ");

        const isHovered = hoveredKey === key;

        return (
          <div
            key={key}
            className={`${className}${isHovered ? " is-hovered" : ""}`.trim()}
            onMouseEnter={() => setHoveredKey(key)}
            onMouseLeave={() => handleMouseLeave(key)}
            onClick={() => handleOpenCreate(day)}
            role="presentation"
          >
            <button
              type="button"
              onClick={(event) => {
                event.stopPropagation();
                handleOpenCreate(day);
              }}
              className="month-grid__date"
            >
              {day.getDate()}
            </button>
            <div className="month-grid__events">
              {dayEvents.slice(0, 4).map((event) => (
                <div
                  key={event.id}
                  className="month-grid__event"
                  role="button"
                  tabIndex={0}
                  onClick={(mouseEvent) => {
                    mouseEvent.stopPropagation();
                    onEditEvent(event);
                  }}
                  onKeyDown={(keyboardEvent) => {
                    if (keyboardEvent.key === "Enter" || keyboardEvent.key === " ") {
                      keyboardEvent.preventDefault();
                      onEditEvent(event);
                    }
                  }}
                >
                  <span className={`month-grid__event-dot ${categoryColor[event.category]}`} />
                  <span className="month-grid__event-title" title={event.title}>
                    {event.title}
                  </span>
                </div>
              ))}
              {dayEvents.length > 4 && (
                <div className="month-grid__more">+{dayEvents.length - 4} more</div>
              )}
            </div>
            <button
              type="button"
              className="month-grid__quick-add"
              aria-label="Add calendar item"
              onClick={(event) => {
                event.stopPropagation();
                handleOpenCreate(day);
              }}
            >
              <Plus className="month-grid__quick-add-icon" aria-hidden />
            </button>
          </div>
        );
      })}
    </div>
  );
};

// ------------------------------------------------------
// Week Grid (dark)
// ------------------------------------------------------

type WeekGridProps = {
  anchorDate: Date;
  events: CalendarEvent[];
  onEditEvent: (event: CalendarEvent) => void;
};

type WeekDayEvents = {
  allDay: CalendarEvent[];
  timed: CalendarEvent[];
};

const parseHour = (time?: string) => {
  if (!time) return undefined;
  const [h] = time.split(":").map(Number);
  if (Number.isNaN(h)) return undefined;
  return h;
};

function WeekGrid({ anchorDate, events, onEditEvent }: WeekGridProps) {
  const start = useMemo(() => addDays(anchorDate, -anchorDate.getDay()), [anchorDate]);
  const days = useMemo(() => Array.from({ length: 7 }, (_, i) => addDays(start, i)), [start]);
  const hours = useMemo(() => Array.from({ length: 12 }, (_, i) => i + 7), []); // 7am - 6pm

  const eventsByDay = useMemo(() => {
    const map = new Map<string, WeekDayEvents>();
    days.forEach((day) => {
      map.set(fmt(day), { allDay: [], timed: [] });
    });
    events.forEach((event) => {
      const bucket = map.get(event.date);
      if (!bucket) return;
      const hour = parseHour(event.start);
      if (hour == null) {
        bucket.allDay.push(event);
      } else {
        bucket.timed.push(event);
      }
    });
    return map;
  }, [days, events]);

  return (
    <div className="week-grid">
      <div className="week-grid__spacer" />
      {days.map((day) => (
        <div key={fmt(day)} className="week-grid__weekday">
          {day.toLocaleDateString(undefined, { weekday: "short" })} {day.getDate()}
        </div>
      ))}
      {hours.map((hour, hourIndex) => (
        <React.Fragment key={hour}>
          <div className="week-grid__hour">{pad(hour)}:00</div>
          {days.map((day) => {
            const key = fmt(day);
            const dayEvents = eventsByDay.get(key) ?? { allDay: [], timed: [] };
            const timed = dayEvents.timed.filter(
              (event) => parseHour(event.start) === hour
            );
            return (
              <div key={`${key}-${hour}`} className="week-grid__cell">
                {hourIndex === 0 && dayEvents.allDay.length > 0 && (
                  <div className="week-grid__all-day">
                    {dayEvents.allDay.map((event) => (
                      <div
                        key={event.id}
                        className={`week-grid__all-day-pill ${categoryColor[event.category]}`}
                        role="button"
                        tabIndex={0}
                        onClick={() => onEditEvent(event)}
                        onKeyDown={(keyboardEvent) => {
                          if (keyboardEvent.key === "Enter" || keyboardEvent.key === " ") {
                            keyboardEvent.preventDefault();
                            onEditEvent(event);
                          }
                        }}
                      >
                        <div className="week-grid__event-title">{event.title}</div>
                        <div className="week-grid__event-time">All day</div>
                      </div>
                    ))}
                  </div>
                )}
                {timed.map((event) => (
                  <motion.div
                    key={event.id}
                    initial={{ opacity: 0.4, y: 6 }}
                    animate={{ opacity: 1, y: 0 }}
                    className={`week-grid__event ${categoryColor[event.category]}`}
                    onClick={() => onEditEvent(event)}
                    onKeyDown={(keyboardEvent) => {
                      if (keyboardEvent.key === "Enter" || keyboardEvent.key === " ") {
                        keyboardEvent.preventDefault();
                        onEditEvent(event);
                      }
                    }}
                    role="button"
                    tabIndex={0}
                  >
                    <div className="week-grid__event-title">{event.title}</div>
                    <div className="week-grid__event-time">
                      {event.start} – {event.end || addHoursToTime(event.start!, 1)}
                    </div>
                  </motion.div>
                ))}
              </div>
            );
          })}
        </React.Fragment>
      ))}
    </div>
  );
};

// ------------------------------------------------------
// Day List (dark)
// ------------------------------------------------------

type DayListProps = {
  date: Date;
  events: CalendarEvent[];
  onEditEvent: (event: CalendarEvent) => void;
};

function DayList({ date, events, onEditEvent }: DayListProps) {
  const list = useMemo(
    () =>
      events
        .filter((event) => event.date === fmt(date))
        .sort((a, b) => (a.start || "").localeCompare(b.start || "")),
    [date, events]
  );

  if (list.length === 0) {
    return <div className="day-list__empty">No events for this day.</div>;
  }

  return (
    <div className="day-list">
      {list.map((event) => (
        <div
          key={event.id}
          className="day-list__item"
          role="button"
          tabIndex={0}
          onClick={() => onEditEvent(event)}
          onKeyDown={(keyboardEvent) => {
            if (keyboardEvent.key === "Enter" || keyboardEvent.key === " ") {
              keyboardEvent.preventDefault();
              onEditEvent(event);
            }
          }}
        >
          <div className={`day-list__dot ${categoryColor[event.category]}`} />
          <div className="day-list__content">
            <div className="day-list__title">{event.title}</div>
            <div className="day-list__time">
              <Clock className="day-list__time-icon" />
              {event.start && event.end ? (
                <>{event.start} – {event.end}</>
              ) : (
                "All day"
              )}
            </div>
            {event.description && (
              <div className="day-list__description">{event.description}</div>
            )}
          </div>
        </div>
      ))}
    </div>
  );
};

// ------------------------------------------------------
// Sidebar: Events & Tasks (dark)
// ------------------------------------------------------

type EventsAndTasksProps = {
  events: CalendarEvent[];
  tasks: CalendarTask[];
  onToggleTask: (id: string) => void;
};

const compareDateStrings = (a?: string, b?: string) => {
  if (!a && !b) return 0;
  if (!a) return 1;
  if (!b) return -1;
  return a.localeCompare(b);
};

function EventsAndTasks({ events, tasks, onToggleTask }: EventsAndTasksProps) {
  const upcoming = useMemo(
    () =>
      [...events]
        .filter((event) => event.date >= fmt(new Date()))
        .sort((a, b) => {
          const dateCompare = a.date.localeCompare(b.date);
          if (dateCompare !== 0) return dateCompare;
          return compareDateStrings(a.start, b.start);
        })
        .slice(0, 6),
    [events]
  );

  return (
    <div className="events-tasks">
      <div className="events-tasks__title">Events & Tasks</div>

      <div className="events-tasks__section">
        <div className="events-tasks__section-title">Upcoming events</div>
        <ul className="events-tasks__list">
          {upcoming.map((event) => (
            <li key={event.id} className="events-tasks__list-item">
              <span className={`events-tasks__dot ${categoryColor[event.category]}`} />
              <span className="events-tasks__event-title" title={event.title}>
                {event.title}
              </span>
              <span className="events-tasks__meta">
                {event.date.slice(5)}
                {event.start ? ` · ${event.start}` : ""}
              </span>
            </li>
          ))}
          {upcoming.length === 0 && (
            <li className="events-tasks__empty">No upcoming events scheduled.</li>
          )}
        </ul>
      </div>

      <div className="events-tasks__section">
        <div className="events-tasks__section-title">Tasks</div>
        <ul className="events-tasks__list">
          {tasks.map((task) => (
            <li key={task.id} className="events-tasks__list-item">
              <input
                type="checkbox"
                checked={Boolean(task.done)}
                onChange={() => onToggleTask(task.id)}
                className="events-tasks__checkbox"
                style={{ accentColor: "#FA3356" }}
              />
              <span
                className={`events-tasks__task-title ${task.done ? "is-complete" : ""}`}
              >
                {task.title}
              </span>
              {task.due && (
                <span className="events-tasks__meta">due {task.due.slice(5)}</span>
              )}
            </li>
          ))}
          {tasks.length === 0 && (
            <li className="events-tasks__empty">
              No tasks yet. Add tasks to keep track of work.
            </li>
          )}
        </ul>
      </div>
    </div>
  );
};

// ------------------------------------------------------
// Calendar Surface
// ------------------------------------------------------

type CalendarSurfaceProps = {
  events: CalendarEvent[];
  tasks: CalendarTask[];
  currentDate: Date;
  onDateChange: (date: Date) => void;
  onCreateEvent: (input: CreateEventRequest) => Promise<void>;
  onUpdateEvent: (target: ApiTimelineEvent, input: CreateEventRequest) => Promise<void>;
  onCreateTask: (input: CreateTaskRequest) => Promise<void>;
  onToggleTask: (id: string) => void;
};

const CalendarSurface: React.FC<CalendarSurfaceProps> = ({
  events,
  tasks,
  currentDate,
  onDateChange,
  onCreateEvent,
  onUpdateEvent,
  onCreateTask,
  onToggleTask,
}) => {
  const [view, setView] = useState<"month" | "week" | "day">("month");
  const [internalDate, setInternalDate] = useState<Date>(currentDate);
  const [modalState, setModalState] = useState<{
    open: boolean;
    mode: "create" | "edit";
    date: Date;
    tab: CreateCalendarItemTab;
    event: CalendarEvent | null;
  }>({ open: false, mode: "create", date: currentDate, tab: "Event", event: null });

  useEffect(() => {
    setInternalDate((previous) =>
      isSameDay(previous, currentDate) ? previous : new Date(currentDate)
    );
  }, [currentDate]);

  useEffect(() => {
    onDateChange(internalDate);
  }, [internalDate, onDateChange]);

  const title = useMemo(
    () =>
      internalDate.toLocaleString(undefined, {
        month: "long",
        year: "numeric",
      }),
    [internalDate]
  );

  const go = useCallback((deltaMonths: number) => {
    setInternalDate((previousDate) => {
      const targetMonthStart = new Date(
        previousDate.getFullYear(),
        previousDate.getMonth() + deltaMonths,
        1
      );
      const daysInTargetMonth = endOfMonth(targetMonthStart).getDate();
      const clampedDay = Math.min(previousDate.getDate(), daysInTargetMonth);
      targetMonthStart.setDate(clampedDay);
      return targetMonthStart;
    });
  }, []);

  const handleSelectDate = useCallback((date: Date) => {
    setInternalDate(date);
  }, []);

  const handleOpenCreate = useCallback(
    (date: Date, tab: CreateCalendarItemTab = "Event") => {
      setInternalDate(date);
      setModalState({ open: true, mode: "create", date, tab, event: null });
    },
    []
  );

  const handleOpenEdit = useCallback((event: CalendarEvent) => {
    const eventDate = safeDate(event.date) ?? new Date(event.date);
    setInternalDate(eventDate);
    setModalState({
      open: true,
      mode: "edit",
      date: eventDate,
      tab: "Event",
      event,
    });
  }, []);

  const handleCloseCreate = useCallback(() => {
    setModalState((previous) => ({
      open: false,
      mode: "create",
      date: previous.date,
      tab: "Event",
      event: null,
    }));
  }, []);

  return (
    <div className="calendar-surface">
      <div className="calendar-shell">
        <div className="calendar-card">
          <TopBar onAdd={() => handleOpenCreate(internalDate, "Event")} />

          <div className="calendar-body">
            <div className="calendar-sidebar">
              <MiniCalendar value={internalDate} onChange={setInternalDate} />
              <EventsAndTasks
                events={events}
                tasks={tasks}
                onToggleTask={onToggleTask}
              />
            </div>

            <div className="calendar-main">
              <div className="calendar-controls">
                <div className="calendar-controls__nav">
                  <button
                    type="button"
                    className="calendar-controls__button"
                    onClick={() => go(-1)}
                    aria-label="Previous month"
                  >
                    <ChevronLeft className="calendar-controls__icon" />
                  </button>
                  <button
                    type="button"
                    className="calendar-controls__button"
                    onClick={() => go(1)}
                    aria-label="Next month"
                  >
                    <ChevronRight className="calendar-controls__icon" />
                  </button>
                  <div className="calendar-controls__title">{title}</div>
                </div>
                <div className="calendar-controls__toggle">
                  <button
                    type="button"
                    onClick={() => setView("day")}
                    className={`calendar-controls__toggle-button ${
                      view === "day" ? "is-active" : ""
                    }`}
                  >
                    Day
                  </button>
                  <button
                    type="button"
                    onClick={() => setView("week")}
                    className={`calendar-controls__toggle-button ${
                      view === "week" ? "is-active" : ""
                    }`}
                  >
                    Week
                  </button>
                  <button
                    type="button"
                    onClick={() => setView("month")}
                    className={`calendar-controls__toggle-button ${
                      view === "month" ? "is-active" : ""
                    }`}
                  >
                    Month
                  </button>
                </div>
              </div>

              <div className="calendar-view">
                {view === "month" && (
                  <MonthGrid
                    viewDate={internalDate}
                    selectedDate={internalDate}
                    events={events}
                    onSelectDate={handleSelectDate}
                    onOpenCreate={handleOpenCreate}
                    onEditEvent={handleOpenEdit}
                  />
                )}
                {view === "week" && (
                  <WeekGrid
                    anchorDate={internalDate}
                    events={events}
                    onEditEvent={handleOpenEdit}
                  />
                )}
                {view === "day" && (
                  <DayList
                    date={internalDate}
                    events={events}
                    onEditEvent={handleOpenEdit}
                  />
                )}
              </div>
            </div>
          </div>
        </div>

        <div className="calendar-footer">
          <div className="calendar-footer__note">
            <Check className="calendar-footer__icon" />
            Connected to project data — events update automatically.
          </div>
          <div className="calendar-footer__timezone">
            Timezone: {Intl.DateTimeFormat().resolvedOptions().timeZone}
          </div>
        </div>
      </div>

      <CreateCalendarItemModal
        isOpen={modalState.open}
        initialDate={
          modalState.event
            ? safeDate(modalState.event.date) ?? modalState.date
            : modalState.date
        }
        initialTab={modalState.tab}
        mode={modalState.mode}
        initialValues={
          modalState.mode === "edit" && modalState.event
            ? {
                title: modalState.event.title,
                date: modalState.event.date,
                time: modalState.event.start,
                endTime: modalState.event.end,
                allDay: modalState.event.allDay,
                repeat: modalState.event.repeat,
                reminder: modalState.event.reminder,
                eventType: modalState.event.eventType,
                platform: modalState.event.platform,
                description: modalState.event.description,
                tags: modalState.event.tags,
                guests: modalState.event.guests,
              }
            : undefined
        }
        availableTabs={modalState.mode === "edit" ? ["Event"] : undefined}
        onClose={handleCloseCreate}
        onCreateEvent={onCreateEvent}
        onCreateTask={onCreateTask}
        onUpdateEvent={
          modalState.mode === "edit" && modalState.event
            ? (input) => onUpdateEvent(modalState.event!.source, input)
            : undefined
        }
      />
    </div>
  );
};

// ------------------------------------------------------
// Root Calendar Page
// ------------------------------------------------------

const CalendarPage: React.FC = () => {
  const { projectId } = useParams<{ projectId: string }>();
  const navigate = useNavigate();
  const location = useLocation();

  const {
    activeProject,
    setActiveProject,
    fetchProjectDetails,
    setProjects,
    setSelectedProjects,
    userId,
  } = useData();

  const { ws } = useSocket();

  const [filesOpen, setFilesOpen] = useState(false);
  const quickLinksRef = useRef<QuickLinksRef | null>(null);

  const [timelineEvents, setTimelineEvents] = useState<ApiTimelineEvent[]>([]);
  const [projectTasks, setProjectTasks] = useState<ApiTask[]>([]);
  const tasksRef = useRef<ApiTask[]>([]);
  const previousTasksSnapshot = useRef<ApiTask[] | null>(null);

  const [currentDate, setCurrentDate] = useState<Date>(new Date());
  const initializedDateForProject = useRef<string | null>(null);

  useEffect(() => {
    if (!projectId) return;
    if (!activeProject || activeProject.projectId !== projectId) {
      fetchProjectDetails(projectId);
    }
  }, [projectId, activeProject, fetchProjectDetails]);

  useEffect(() => {
    if (!projectId) return;
    const title = activeProject?.title;
    if (!title) return;

    const currentPath = location.pathname.split(/[?#]/)[0];
    if (!currentPath.includes("/calendar")) return;

    const canonicalPath = getProjectDashboardPath(projectId, title, "/calendar");
    if (currentPath === canonicalPath) return;

    navigate(canonicalPath, { replace: true });
  }, [projectId, activeProject?.title, location.pathname, navigate]);

  useEffect(() => {
    if (!ws || !activeProject?.projectId) return;

    const payload = JSON.stringify({
      action: "setActiveConversation",
      conversationId: `project#${activeProject.projectId}`,
    });

    const sendWhenReady = () => {
      if (ws.readyState === WebSocket.OPEN) {
        ws.send(payload);
      } else {
        const onOpen = () => {
          ws.send(payload);
          ws.removeEventListener("open", onOpen);
        };
        ws.addEventListener("open", onOpen);
      }
    };

    sendWhenReady();
  }, [ws, activeProject?.projectId]);

  useEffect(() => {
    if (!activeProject) return;
    const events = Array.isArray(activeProject.timelineEvents)
      ? (activeProject.timelineEvents as ApiTimelineEvent[])
      : [];
    setTimelineEvents(events);
  }, [activeProject]);

  useEffect(() => {
    tasksRef.current = projectTasks;
  }, [projectTasks]);

  useEffect(() => {
    if (!projectId) return;
    let cancelled = false;
    fetchTasks(projectId)
      .then((tasks) => {
        if (cancelled) return;
        setProjectTasks(tasks);
      })
      .catch((error) => {
        console.error("Failed to fetch project tasks", error);
        if (!cancelled) setProjectTasks([]);
      });

    return () => {
      cancelled = true;
    };
  }, [projectId]);

  useEffect(() => {
    if (!projectId) return;
    if (initializedDateForProject.current !== projectId) {
      initializedDateForProject.current = projectId;
      const sorted = [...timelineEvents]
        .map((event) => safeDate(event.date))
        .filter((value): value is Date => Boolean(value))
        .sort((a, b) => a.getTime() - b.getTime());
      if (sorted.length > 0) {
        setCurrentDate(sorted[0]);
      } else {
        setCurrentDate(new Date());
      }
    }
  }, [projectId, timelineEvents]);

  const getEventIdentifier = useCallback((event: ApiTimelineEvent) => {
    const candidate =
      (event.eventId ??
        event.timelineEventId ??
        event.id ??
        (event as { [key: string]: unknown })["timestamp#uuid"] ??
        (event as { uuid?: string }).uuid ??
        (event as { event_id?: string }).event_id) ?? null;

    if (candidate != null && candidate !== "") {
      return String(candidate);
    }

    return `${event.date ?? ""}#${event.description ?? ""}`;
  }, []);

  const handleCreateEvent = useCallback(
    async (input: CreateEventRequest) => {
      if (!projectId) return;

      const isoDate = input.date;
      const repeatValue =
        input.repeat && input.repeat !== "Does not repeat" ? input.repeat : undefined;

      const trimmedTitle = input.title.trim();
      const trimmedDescription = input.description?.trim();
      const draftEventId = generateEventId();

      const payloadEntries: Record<string, unknown> = {
        title: trimmedTitle,
        description: trimmedDescription,
        notes: trimmedDescription || undefined,
        start: input.allDay ? undefined : input.time,
        end: input.allDay ? undefined : input.endTime,
        repeat: repeatValue,
        reminder: input.reminder,
        eventType: input.eventType,
        platform: input.platform,
        guests: input.guests.length > 0 ? input.guests : undefined,
        tags: input.tags.length > 0 ? input.tags : undefined,
        allDay: input.allDay,
      };

      const payload = Object.fromEntries(
        Object.entries(payloadEntries).filter(([, value]) => {
          if (value === undefined || value === null) return false;
          if (typeof value === "string") return value.trim().length > 0;
          if (Array.isArray(value)) return value.length > 0;
          return true;
        })
      );

      try {
        const eventBody = {
          id: draftEventId,
          eventId: draftEventId,
          timelineEventId: draftEventId,
          date: isoDate,
          title: trimmedTitle,
          description: trimmedDescription ?? trimmedTitle,
          payload,
          ...(input.allDay
            ? {}
            : {
                start: input.time,
                end: input.endTime,
              }),
        } as ApiTimelineEvent;

        const created = await createEvent(projectId, eventBody);
        const rawCreatedPayload = created.payload;
        const createdPayload = rawCreatedPayload ?? {};
        const mergedPayload = {
          ...payload,
          ...createdPayload,
        } as Record<string, unknown>;

        if (!rawCreatedPayload || (rawCreatedPayload as { title?: unknown }).title == null) {
          mergedPayload.title = trimmedTitle;
        }
        if (
          trimmedDescription &&
          (!rawCreatedPayload || (rawCreatedPayload as { description?: unknown }).description == null)
        ) {
          mergedPayload.description = trimmedDescription;
        }

        const resolvedId =
          created.id || created.eventId || created.timelineEventId || draftEventId;
        const resolvedEventId = created.eventId || resolvedId;
        const resolvedTitle = (created as { title?: string }).title ?? trimmedTitle;
        const resolvedDescription =
          created.description ?? trimmedDescription ?? trimmedTitle;

        const normalized = normalizeTimelineEvent({
          ...created,
          id: resolvedId,
          eventId: resolvedEventId,
          title: resolvedTitle,
          description: resolvedDescription,
          payload: mergedPayload,
          date: created.date ?? isoDate,
        });
        const asTimelineEvent: ApiTimelineEvent = {
          ...created,
          id: resolvedId,
          eventId: resolvedEventId,
          title: resolvedTitle,
          description: resolvedDescription,
          payload: mergedPayload,
          date: created.date ?? isoDate,
        };

        setTimelineEvents((prev) => [...prev, asTimelineEvent]);
        setActiveProject((prev) => {
          if (!prev || prev.projectId !== projectId) return prev;
          const nextTimeline = [...(prev.timelineEvents ?? []), asTimelineEvent];
          return { ...prev, timelineEvents: nextTimeline };
        });
        setProjects((prev) =>
          Array.isArray(prev)
            ? prev.map((project) =>
                project.projectId === projectId
                  ? {
                      ...project,
                      timelineEvents: [...(project.timelineEvents ?? []), asTimelineEvent],
                    }
                  : project
              )
            : prev
        );

        if (!normalized) return;
        const normalizedDate = safeDate(normalized.date);
        if (normalizedDate) {
          setCurrentDate(normalizedDate);
        }
      } catch (error) {
        console.error("Failed to create event", error);
        throw error;
      }
    },
    [projectId, setActiveProject, setProjects]
  );

  const handleUpdateEvent = useCallback(
    async (target: ApiTimelineEvent, input: CreateEventRequest) => {
      if (!projectId) return;

      const identifier = getEventIdentifier(target);
      const isoDate = input.date;
      const repeatValue =
        input.repeat && input.repeat !== "Does not repeat" ? input.repeat : undefined;

      const payloadEntries: Record<string, unknown> = {
        description: input.description?.trim() || input.title,
        notes: input.description?.trim() || undefined,
        start: input.allDay ? undefined : input.time,
        end: input.allDay ? undefined : input.endTime,
        repeat: repeatValue,
        reminder: input.reminder,
        eventType: input.eventType,
        platform: input.platform,
        guests: input.guests.length > 0 ? input.guests : undefined,
        tags: input.tags.length > 0 ? input.tags : undefined,
        allDay: input.allDay,
      };

      const filteredPayload = Object.fromEntries(
        Object.entries(payloadEntries).filter(([, value]) => {
          if (value === undefined || value === null) return false;
          if (typeof value === "string") return value.trim().length > 0;
          if (Array.isArray(value)) return value.length > 0;
          return true;
        })
      );

      const mergedPayload = {
        ...(target.payload ?? {}),
        ...filteredPayload,
      } as Record<string, unknown>;

      if (input.allDay) {
        delete mergedPayload.start;
        delete mergedPayload.end;
        delete mergedPayload.startTime;
        delete mergedPayload.endTime;
      }

      const eventId =
        target.eventId ??
        target.timelineEventId ??
        target.id ??
        (target as { event_id?: string }).event_id;

      if (!eventId) {
        throw new Error("Unable to determine event id for update");
      }

      const baseEvent: ApiTimelineEvent = {
        ...target,
        projectId,
        date: isoDate,
        description: input.title,
        payload: mergedPayload,
      };

      if (input.allDay) {
        delete (baseEvent as Record<string, unknown>).start;
        delete (baseEvent as Record<string, unknown>).end;
      } else {
        (baseEvent as Record<string, unknown>).start = input.time;
        (baseEvent as Record<string, unknown>).end = input.endTime;
      }

      try {
        const updated = await updateEvent({
          ...baseEvent,
          projectId,
          eventId,
        });

        const combinedPayload = {
          ...(target.payload ?? {}),
          ...mergedPayload,
          ...(updated.payload ?? {}),
        } as Record<string, unknown>;

        if (input.allDay) {
          delete combinedPayload.start;
          delete combinedPayload.end;
          delete combinedPayload.startTime;
          delete combinedPayload.endTime;
        }

        const updatedEvent: ApiTimelineEvent = {
          ...target,
          ...updated,
          projectId,
          date: updated.date ?? isoDate,
          description: updated.description ?? input.title,
          payload: combinedPayload,
        };

        if (input.allDay) {
          delete (updatedEvent as Record<string, unknown>).start;
          delete (updatedEvent as Record<string, unknown>).end;
        } else {
          (updatedEvent as Record<string, unknown>).start = input.time;
          (updatedEvent as Record<string, unknown>).end = input.endTime;
        }

        setTimelineEvents((previous) => {
          let found = false;
          const next = previous.map((event) => {
            if (getEventIdentifier(event) === identifier) {
              found = true;
              return updatedEvent;
            }
            return event;
          });
          return found ? next : [...next, updatedEvent];
        });

        setActiveProject((prev) => {
          if (!prev || prev.projectId !== projectId) return prev;
          const existing = Array.isArray(prev.timelineEvents)
            ? prev.timelineEvents
            : [];
          let found = false;
          const nextTimeline = existing.map((event) => {
            if (getEventIdentifier(event) === identifier) {
              found = true;
              return updatedEvent;
            }
            return event;
          });
          return {
            ...prev,
            timelineEvents: found ? nextTimeline : [...nextTimeline, updatedEvent],
          };
        });

        setProjects((prev) =>
          Array.isArray(prev)
            ? prev.map((project) => {
                if (project.projectId !== projectId) return project;
                const existing = Array.isArray(project.timelineEvents)
                  ? project.timelineEvents
                  : [];
                let found = false;
                const nextTimeline = existing.map((event) => {
                  if (getEventIdentifier(event) === identifier) {
                    found = true;
                    return updatedEvent;
                  }
                  return event;
                });
                return {
                  ...project,
                  timelineEvents: found ? nextTimeline : [...nextTimeline, updatedEvent],
                };
              })
            : prev
        );

        const normalized = normalizeTimelineEvent(updatedEvent);
        if (normalized) {
          const normalizedDate = safeDate(normalized.date);
          if (normalizedDate) {
            setCurrentDate(normalizedDate);
          }
        }
      } catch (error) {
        console.error("Failed to update event", error);
        throw error;
      }
    },
    [projectId, getEventIdentifier, setActiveProject, setProjects]
  );

  const handleCreateTask = useCallback(
    async (input: CreateTaskRequest) => {
      if (!projectId) return;

      const dueDateIso = input.date
        ? (() => {
            const parsed = new Date(`${input.date}T${input.time ?? "00:00"}`);
            return Number.isNaN(parsed.getTime()) ? undefined : parsed.toISOString();
          })()
        : undefined;

      try {
        const created = await createTaskApi({
          projectId,
          title: input.title,
          description: input.description,
          dueDate: dueDateIso,
          status: "todo",
        });
        setProjectTasks((prev) => [...prev, created]);
      } catch (error) {
        console.error("Failed to create task", error);
        throw error;
      }
    },
    [projectId]
  );

  const handleToggleTask = useCallback(
    async (taskId: string) => {
      if (!projectId) return;
      const previous = tasksRef.current;
      const target = previous.find(
        (task) => task.taskId === taskId || (task as { id?: string }).id === taskId
      );
      if (!target) return;

      const nextStatus = target.status === "done" ? "todo" : "done";
      const optimistic = previous.map((task) =>
        task.taskId === target.taskId || (task as { id?: string }).id === taskId
          ? { ...task, status: nextStatus }
          : task
      );

      previousTasksSnapshot.current = previous;
      tasksRef.current = optimistic;
      setProjectTasks(optimistic);

      try {
        await updateTask({
          ...target,
          projectId,
          taskId: target.taskId,
          status: nextStatus,
        });
      } catch (error) {
        console.error("Failed to toggle task", error);
        const snapshot = previousTasksSnapshot.current;
        if (snapshot) {
          tasksRef.current = snapshot;
          setProjectTasks(snapshot);
        }
      }
    },
    [projectId]
  );

  const parseStatusToNumber = useCallback((status?: string | number | null) => {
    if (status === undefined || status === null) return 0;
    const str = typeof status === "string" ? status : String(status);
    const num = parseFloat(str.replace("%", ""));
    return Number.isNaN(num) ? 0 : num;
  }, []);

  const handleProjectDeleted = useCallback(
    (deletedProjectId: string) => {
      setProjects((prev) => prev.filter((project) => project.projectId !== deletedProjectId));
      setSelectedProjects((prev) => prev.filter((id) => id !== deletedProjectId));
      navigate("/dashboard/projects/allprojects");
    },
    [navigate, setProjects, setSelectedProjects]
  );

  const handleBack = useCallback(() => {
    if (!projectId) {
      navigate("/dashboard/projects/allprojects");
      return;
    }
    const title = activeProject?.title;
    navigate(getProjectDashboardPath(projectId, title));
  }, [navigate, projectId, activeProject?.title]);

  const handleActiveProjectChange = useCallback(
    (updatedProject: Project) => {
      setActiveProject(updatedProject);
    },
    [setActiveProject]
  );

  const coverImage = useMemo(
    () => resolveProjectCoverUrl(activeProject ?? undefined),
    [activeProject]
  );
  const projectPalette = useProjectPalette(coverImage, {
    color: activeProject?.color,
  });

  const calendarEvents = useMemo(() => {
    const mapped = timelineEvents
      .map(normalizeTimelineEvent)
      .filter((event): event is CalendarEvent => event !== null);
    return mapped.sort((a, b) => {
      const dateCompare = a.date.localeCompare(b.date);
      if (dateCompare !== 0) return dateCompare;
      return compareDateStrings(a.start, b.start);
    });
  }, [timelineEvents]);

  const calendarTasks = useMemo(
    () => projectTasks.map(normalizeTask).sort((a, b) => compareDateStrings(a.due, b.due)),
    [projectTasks]
  );

  return (
    <ProjectPageLayout
      projectId={activeProject?.projectId}
      theme={projectPalette}
      header={
        <ProjectHeader
          activeProject={activeProject ?? null}
          parseStatusToNumber={parseStatusToNumber}
          userId={userId}
          onProjectDeleted={handleProjectDeleted}
          showWelcomeScreen={handleBack}
          onActiveProjectChange={handleActiveProjectChange}
          onOpenFiles={() => setFilesOpen(true)}
          onOpenQuickLinks={() => quickLinksRef.current?.openModal()}
        />
      }
    >
      <QuickLinksComponent ref={quickLinksRef} hideTrigger />
      <FileManagerComponent
        isOpen={filesOpen}
        onRequestClose={() => setFilesOpen(false)}
        showTrigger={false}
        folder="uploads"
      />

      <CalendarSurface
        events={calendarEvents}
        tasks={calendarTasks}
        currentDate={currentDate}
        onDateChange={setCurrentDate}
        onCreateEvent={handleCreateEvent}
        onUpdateEvent={handleUpdateEvent}
        onCreateTask={handleCreateTask}
        onToggleTask={handleToggleTask}
      />
    </ProjectPageLayout>
  );
};

export default CalendarPage;
<|MERGE_RESOLUTION|>--- conflicted
+++ resolved
@@ -205,39 +205,12 @@
     payloadDescription ||
     "Untitled event";
 
-<<<<<<< HEAD
-  const allDay = Boolean(
-    (payload as { allDay?: boolean }).allDay ?? (!start && !end)
-  );
-  const repeat = typeof payload.repeat === "string" ? payload.repeat : undefined;
-  const reminder =
-    typeof payload.reminder === "string" ? payload.reminder : undefined;
-  const eventType =
-    typeof payload.eventType === "string"
-      ? payload.eventType
-      : (event as { eventType?: string }).eventType;
-  const platform =
-    typeof payload.platform === "string"
-      ? payload.platform
-      : (event as { platform?: string }).platform;
-  const tags = Array.isArray(payload.tags)
-    ? (payload.tags as unknown[]).flatMap((tag) =>
-        typeof tag === "string" ? [tag] : []
-      )
-    : [];
-  const guests = Array.isArray(payload.guests)
-    ? (payload.guests as unknown[]).flatMap((guest) =>
-        typeof guest === "string" ? [guest] : []
-      )
-    : [];
-=======
   const eventDescription = event.description;
   const normalizedDescription =
     payloadDetails ||
     (payloadDescription && payloadDescription !== title ? payloadDescription : undefined) ||
     (eventDescription && eventDescription !== title ? eventDescription : undefined) ||
     undefined;
->>>>>>> a1721229
 
   return {
     id:
